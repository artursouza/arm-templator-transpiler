input string rgLocation
input string namePrefix
input string myNewParam

module publicIpAddress {
  input string name
  input string location

  resource azrm 'Network/publicIpAddresses@2019-11-01' publicIp {
    name: name
    location: location
    properties: {
      publicIPAllocationMethod: 'Dynamic'
    }
  }
}

resource azrm 'Network/virtualNetworks/subnets@2019-11-01' mySubnet {
  name: concat('myVnet/', namePrefix, '-subnet')
  location: rgLocation
  properties: {
    addressPrefix: '10.0.0.0/24'
  }
}

<<<<<<< HEAD
// nicName, potentially, should not be available above this line
input string nicName
resource azrm 'network/networkInterfaces@2019-11-01' myNic {
  // should I be able to declare an input here?

  // if we are going to do whitespace delimiter, make sure multi-line work
=======
resource azrm 'Network/networkInterfaces@2019-11-01' myNic {
>>>>>>> abc07771
  name: concat(namePrefix, '-nic')
  location: rgLocation
  properties: {
    ipConfigurations: [{
      name: 'myConfig'
      properties: {
        subnet: subnetReference
        privateIPAllocationMethod: 'Dynamic'
      }
    }]
    // should I be able to declare an input here and use it above?
  }
}
output nicId resourceId(myNic)
output myNewOutput 'test'

variable subnetReference {
  id: resourceId(mySubnet)
}

// this comment should be ignored

/* this block comment should be ignored
resource azrm 'Network/publicIpAddresses@2019-11-01' myPip {
  name: concat(namePrefix, '-pip')
  properties: {
  }
}
*/

resource mod 'publicIpAddress' pip1 {
  name: 'myPipName' // concat(namePrefix, '-pip1')
  location: rgLocation
}

// modules are ignored for now, but note that identifier clashes (redefining inputs or resources) are allowed due to scoping
/*
module testModule {
  input string location
  input string namePrefix

  resource azrm 'network/publicIpAddresses@2019-11-01' myPip {
    name: concat(namePrefix, '-pip')
    location: location
    properties: {
      publicIPAllocationMethod: 'Dynamic'
    }
  }
}
*/

// script myScript {
  // write a script here

  // how do I get outputs?
// }
// var myScript.outputs.something

output nicResourceId: resourceId(myNic)<|MERGE_RESOLUTION|>--- conflicted
+++ resolved
@@ -23,16 +23,7 @@
   }
 }
 
-<<<<<<< HEAD
-// nicName, potentially, should not be available above this line
-input string nicName
-resource azrm 'network/networkInterfaces@2019-11-01' myNic {
-  // should I be able to declare an input here?
-
-  // if we are going to do whitespace delimiter, make sure multi-line work
-=======
 resource azrm 'Network/networkInterfaces@2019-11-01' myNic {
->>>>>>> abc07771
   name: concat(namePrefix, '-nic')
   location: rgLocation
   properties: {
